[package]
name = "move-stackless-bytecode-interpreter"
version = "0.1.0"
authors = ["Diem Association <opensource@diem.com>"]
publish = false
edition = "2018"
license = "Apache-2.0"

[dependencies]
# diem dependencies
move-stackless-bytecode = { path = "../bytecode" }
bytecode-interpreter-crypto = { path = "crypto" }
move-binary-format = { path = "../../move-binary-format" }
move-core-types = { path = "../../move-core/types" }
move-model = { path = "../../move-model" }
move-vm-runtime = { path = "../../move-vm/runtime" }

# external dependencies
anyhow = "1.0.38"
codespan-reporting = "0.11.1"
itertools = "0.10.0"
num = "0.4.0"
serde = { version = "1.0.124", features = ["derive"] }
structopt = "0.3.21"
<<<<<<< HEAD
z3 = {version="0.11.2", features = ["static-link-z3"]}
petgraph = "0.6.0"
=======
diem-workspace-hack = { version = "0.1", path = "../../../crates/diem-workspace-hack" }
>>>>>>> a290b085

[dev-dependencies]
datatest-stable = "0.1.1"
move-prover-test-utils = { path = "../test-utils" }<|MERGE_RESOLUTION|>--- conflicted
+++ resolved
@@ -22,12 +22,9 @@
 num = "0.4.0"
 serde = { version = "1.0.124", features = ["derive"] }
 structopt = "0.3.21"
-<<<<<<< HEAD
 z3 = {version="0.11.2", features = ["static-link-z3"]}
 petgraph = "0.6.0"
-=======
 diem-workspace-hack = { version = "0.1", path = "../../../crates/diem-workspace-hack" }
->>>>>>> a290b085
 
 [dev-dependencies]
 datatest-stable = "0.1.1"
